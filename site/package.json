{
  "name": "site",
  "private": true,
  "type": "module",
  "scripts": {
    "dev": "solid-start dev --host",
    "build": "solid-start build",
    "start": "solid-start start"
  },
  "devDependencies": {
    "@tailwindcss/container-queries": "^0.1.0",
    "@tailwindcss/typography": "^0.5.8",
    "@types/mark.js": "^8.11.8",
    "@types/node": "^18.15.0",
    "autoprefixer": "^10.4.14",
    "dotenv": "^16.0.3",
    "postcss": "^8.4.21",
<<<<<<< HEAD
    "solid-start": "^0.2.21",
    "solid-start-netlify": "^0.2.23",
    "solid-start-node": "^0.2.21",
    "solid-start-static": "^0.2.20",
=======
    "solid-start": "^0.2.23",
    "solid-start-netlify": "^0.2.23",
    "solid-start-node": "^0.2.23",
    "solid-start-static": "^0.2.23",
>>>>>>> 06ab3e0c
    "tailwindcss": "^3.2.4",
    "tailwindcss-dir": "^4.0.0"
  },
  "dependencies": {
<<<<<<< HEAD
    "@solid-primitives/clipboard": "^1.5.0",
    "@solid-primitives/event-listener": "^2.2.6",
    "@solid-primitives/intersection-observer": "^2.0.6",
    "@solid-primitives/keyboard": "^1.0.7",
    "@solid-primitives/media": "^2.1.0",
    "@solid-primitives/platform": "^0.0.103",
    "@solid-primitives/resize-observer": "^2.0.10",
    "@solid-primitives/rootless": "^1.2.4",
    "@solid-primitives/scheduled": "^1.2.1",
    "@solid-primitives/tween": "^1.2.4",
=======
    "@solid-primitives/clipboard": "^1.5.2",
    "@solid-primitives/event-bus": "workspace:^1.0.2",
    "@solid-primitives/event-listener": "^2.2.8",
    "@solid-primitives/flux-store": "workspace:^0.0.1",
    "@solid-primitives/intersection-observer": "^2.0.8",
    "@solid-primitives/keyboard": "^1.0.10",
    "@solid-primitives/media": "^2.1.3",
    "@solid-primitives/mutation-observer": "workspace:^1.1.8",
    "@solid-primitives/platform": "^0.0.104",
    "@solid-primitives/refs": "workspace:^1.0.0",
    "@solid-primitives/resize-observer": "workspace:^2.0.11",
    "@solid-primitives/rootless": "^1.2.6",
    "@solid-primitives/scheduled": "^1.3.1",
    "@solid-primitives/scroll": "workspace:^2.0.10",
    "@solid-primitives/tween": "^1.2.5",
>>>>>>> 06ab3e0c
    "@solid-primitives/utils": "^5.4.0",
    "@solidjs/meta": "^0.28.2",
    "@solidjs/router": "^0.8.0",
    "clsx": "^1.2.1",
    "fuse.js": "^6.6.2",
    "mark.js": "^8.11.1",
    "sass": "^1.59.2",
    "solid-dismiss": "^1.6.74",
    "solid-icons": "^1.0.4",
    "solid-jsx": "^0.9.1",
    "solid-mdx": "^0.0.6",
    "solid-tippy": "^0.2.1",
    "tippy.js": "^6.3.7",
    "undici": "^5.15.1"
  },
  "engines": {
    "node": ">=16.8"
  }
}<|MERGE_RESOLUTION|>--- conflicted
+++ resolved
@@ -15,37 +15,17 @@
     "autoprefixer": "^10.4.14",
     "dotenv": "^16.0.3",
     "postcss": "^8.4.21",
-<<<<<<< HEAD
-    "solid-start": "^0.2.21",
-    "solid-start-netlify": "^0.2.23",
-    "solid-start-node": "^0.2.21",
-    "solid-start-static": "^0.2.20",
-=======
     "solid-start": "^0.2.23",
     "solid-start-netlify": "^0.2.23",
     "solid-start-node": "^0.2.23",
     "solid-start-static": "^0.2.23",
->>>>>>> 06ab3e0c
     "tailwindcss": "^3.2.4",
     "tailwindcss-dir": "^4.0.0"
   },
   "dependencies": {
-<<<<<<< HEAD
-    "@solid-primitives/clipboard": "^1.5.0",
-    "@solid-primitives/event-listener": "^2.2.6",
-    "@solid-primitives/intersection-observer": "^2.0.6",
-    "@solid-primitives/keyboard": "^1.0.7",
-    "@solid-primitives/media": "^2.1.0",
-    "@solid-primitives/platform": "^0.0.103",
-    "@solid-primitives/resize-observer": "^2.0.10",
-    "@solid-primitives/rootless": "^1.2.4",
-    "@solid-primitives/scheduled": "^1.2.1",
-    "@solid-primitives/tween": "^1.2.4",
-=======
     "@solid-primitives/clipboard": "^1.5.2",
     "@solid-primitives/event-bus": "workspace:^1.0.2",
     "@solid-primitives/event-listener": "^2.2.8",
-    "@solid-primitives/flux-store": "workspace:^0.0.1",
     "@solid-primitives/intersection-observer": "^2.0.8",
     "@solid-primitives/keyboard": "^1.0.10",
     "@solid-primitives/media": "^2.1.3",
@@ -57,7 +37,6 @@
     "@solid-primitives/scheduled": "^1.3.1",
     "@solid-primitives/scroll": "workspace:^2.0.10",
     "@solid-primitives/tween": "^1.2.5",
->>>>>>> 06ab3e0c
     "@solid-primitives/utils": "^5.4.0",
     "@solidjs/meta": "^0.28.2",
     "@solidjs/router": "^0.8.0",
