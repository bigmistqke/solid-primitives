import solid from "solid-start/vite";
import { defineConfig } from "vite";
// @ts-ignore
import netlify from "solid-start-netlify";

export default defineConfig({
  plugins: [
    solid({
<<<<<<< HEAD
      adapter: "solid-start-static",
=======
      adapter: netlify({}),
      prerenderRoutes: ["/"],
>>>>>>> 0b49a245
    }),
  ],
});<|MERGE_RESOLUTION|>--- conflicted
+++ resolved
@@ -6,12 +6,8 @@
 export default defineConfig({
   plugins: [
     solid({
-<<<<<<< HEAD
-      adapter: "solid-start-static",
-=======
       adapter: netlify({}),
       prerenderRoutes: ["/"],
->>>>>>> 0b49a245
     }),
   ],
 });