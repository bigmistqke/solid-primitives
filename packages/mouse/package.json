{
  "name": "@solid-primitives/mouse",
  "version": "1.0.2",
  "description": "A collection of Solid Primitives, that capture current mouse cursor position, and help to deal with common related usecases.",
  "author": "Damian Tarnawski @thetarnav <gthetarnav@gmail.com>",
  "license": "MIT",
  "homepage": "https://github.com/davedbase/solid-primitives/tree/main/packages/mouse#readme",
  "repository": {
    "type": "git",
    "url": "git+https://github.com/davedbase/solid-primitives.git"
  },
  "primitive": {
    "name": "mouse",
    "stage": 2,
    "list": [
      "createMousePosition",
      "createMouseToElement",
      "createMouseInElement",
      "createMouseOnScreen"
    ],
    "category": "Inputs"
  },
  "sideEffects": false,
  "private": false,
  "type": "module",
  "main": "dist/index.cjs",
  "module": "dist/index.js",
  "types": "dist/index.d.ts",
  "files": [
    "dist"
  ],
  "scripts": {
    "start": "vite -r ./dev/ -c ./dev/vite.config.ts",
    "build": "tsup",
    "test": "uvu -r solid-register"
  },
  "keywords": [
    "mouse",
    "touch",
    "cursor",
    "solid",
    "primitives"
  ],
  "devDependencies": {
    "@solid-primitives/raf": "^1.0.5",
    "prettier": "^2.4.1",
    "solid-register": "0.1.1",
    "tslib": "^2.3.1",
    "tsup": "^5.10.0",
    "unocss": "^0.12.4",
    "uvu": "^0.5.2",
    "vite": "2.6.14",
    "vite-plugin-solid": "2.2.1"
  },
  "peerDependencies": {
    "solid-js": "^1.3.1"
  },
  "dependencies": {
<<<<<<< HEAD
    "@solid-primitives/event-listener": "^1.4.1",
=======
    "@solid-primitives/event-listener": "^1.3.8",
>>>>>>> 339234ce
    "@solid-primitives/utils": "0.1.2"
  }
}<|MERGE_RESOLUTION|>--- conflicted
+++ resolved
@@ -56,11 +56,7 @@
     "solid-js": "^1.3.1"
   },
   "dependencies": {
-<<<<<<< HEAD
     "@solid-primitives/event-listener": "^1.4.1",
-=======
-    "@solid-primitives/event-listener": "^1.3.8",
->>>>>>> 339234ce
     "@solid-primitives/utils": "0.1.2"
   }
 }