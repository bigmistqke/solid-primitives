import type { Accessor, Setter } from "solid-js";

// export types that aren't exported by solid-js main module
export type {
  EffectOptions,
  OnOptions,
  ResolvedJSXElement,
<<<<<<< HEAD
  ResolvedChildren
=======
  ResolvedChildren,
>>>>>>> b92335fc
} from "solid-js/types/reactive/signal";

/**
 * Can be single or in an array
 */
export type Many<T> = T | T[];
export type Values<O extends Object> = O[keyof O];

export type Noop = (...a: any[]) => void;

export type Directive<P = true> = (el: Element, props: Accessor<P>) => void;

/**
 * Infers the type of the array elements
 */
export type ItemsOf<T> = T extends (infer E)[] ? E : never;
export type ItemsOfMany<T> = T extends any[] ? ItemsOf<T> : T;

export type SetterParam<T> = Parameters<Setter<T>>[0];

/**
 * T or a reactive/non-reactive function returning T
 */
export type MaybeAccessor<T> = T | Accessor<T>;
/**
 * Accessed value of a MaybeAccessor
 * @example
 * ```ts
 * MaybeAccessorValue<MaybeAccessor<string>>
 * // => string
 * MaybeAccessorValue<MaybeAccessor<() => string>>
 * // => string | (() => string)
 * MaybeAccessorValue<MaybeAccessor<string> | Function>
 * // => string | void
 * ```
 */
export type MaybeAccessorValue<T extends MaybeAccessor<any>> = T extends () => any
  ? ReturnType<T>
  : T;

export type OnAccessEffectFunction<S, Prev, Next extends Prev = Prev> = (
  input: AccessReturnTypes<S>,
  prevInput: AccessReturnTypes<S>,
  v: Prev,
) => Next;

export type AccessReturnTypes<S> = S extends MaybeAccessor<any>[]
  ? {
      [I in keyof S]: AccessReturnTypes<S[I]>;
    }
  : MaybeAccessorValue<S>;

/** Allows to make shallow overwrites to an interface */
export type Modify<T, R> = Omit<T, keyof R> & R;

/** Allows to make nested overwrites to an interface */
export type ModifyDeep<A extends AnyObject, B extends DeepPartialAny<A>> = {
  [K in keyof A]: B[K] extends never
    ? A[K]
    : B[K] extends AnyObject
    ? ModifyDeep<A[K], B[K]>
    : B[K];
} & (A extends AnyObject ? Omit<B, keyof A> : A);

/** Makes each property optional and turns each leaf property into any, allowing for type overrides by narrowing any. */
export type DeepPartialAny<T> = {
  [P in keyof T]?: T[P] extends AnyObject ? DeepPartialAny<T[P]> : any;
};

/** Removes the `[...list]` functionality */
export type NonIterable<T> = T & {
  [Symbol.iterator]: never;
};

/** Unwraps the type definition of an object, making it more readable */
export type Simplify<T> = T extends object ? { [K in keyof T]: T[K] } : T;
/** Unboxes type definition, making it more readable */
export type UnboxLazy<T> = T extends () => infer U ? U : T;

/** Get the required keys of an object */
export type RequiredKeys<T> = keyof {
  [K in keyof T as T extends { [_ in K]: unknown } ? K : never]: 0;
};

/** Remove the first item of a tuple [1, 2, 3, 4] => [2, 3, 4] */
export type Tail<T extends any[]> = ((...t: T) => void) extends (x: any, ...u: infer U) => void
  ? U
  : never;

/** `A | B => A & B` */
export type UnionToIntersection<U> = (U extends any ? (k: U) => void : never) extends (
  k: infer I,
) => void
  ? I
  : never;

export type ExtractIfPossible<T, U> = Extract<T, U> extends never ? U : Extract<T, U>;

export type AnyObject = Record<PropertyKey, any>;
export type AnyStatic = [] | any[] | AnyObject;
export type AnyFunction = (...args: any[]) => any;
export type AnyClass = abstract new (...args: any) => any;

export type PrimitiveValue = PropertyKey | boolean | bigint | null | undefined;

export type FalsyValue = false | 0 | "" | null | undefined;
export type Truthy<T> = Exclude<T, FalsyValue>;
export type Falsy<T> = Extract<T, FalsyValue>;

export type Position = {
  x: number;
  y: number;
};

type RawNarrow<T> =
  | (T extends [] ? [] : never)
  | (T extends string | number | bigint | boolean ? T : never)
  | { [K in keyof T]: T[K] extends Function ? T[K] : RawNarrow<T[K]> };

export type Narrow<T extends any> = T extends [] ? T : RawNarrow<T>;<|MERGE_RESOLUTION|>--- conflicted
+++ resolved
@@ -5,11 +5,7 @@
   EffectOptions,
   OnOptions,
   ResolvedJSXElement,
-<<<<<<< HEAD
-  ResolvedChildren
-=======
   ResolvedChildren,
->>>>>>> b92335fc
 } from "solid-js/types/reactive/signal";
 
 /**
