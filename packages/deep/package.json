--- conflicted
+++ resolved
@@ -1,12 +1,7 @@
 {
   "name": "@solid-primitives/deep",
-<<<<<<< HEAD
-  "version": "0.0.102",
+  "version": "0.1.0",
   "description": "Primitives for tracking and observing nested reactive objects in Solid.",
-=======
-  "version": "0.1.0",
-  "description": "Deep trigger effects for Stores.",
->>>>>>> 3e89419e
   "author": "Samuel Burbano <me@iosamuel.dev>",
   "contributors": [
     "Damian Tarnawski <gthetarnav@gmail.com>"
