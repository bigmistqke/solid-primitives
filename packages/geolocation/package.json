--- conflicted
+++ resolved
@@ -51,7 +51,8 @@
   "devDependencies": {
     "@babel/preset-env": "^7.18.2",
     "@types/jest": "^27.4.0",
-<<<<<<< HEAD
+    "@babel/preset-env": "^7.18.2",
+    "@types/jest": "^27.4.0",
     "@types/leaflet": "^1.7.11",
     "babel-preset-solid": "^1.4.4",
     "jsdom": "^19.0.0",
@@ -71,17 +72,6 @@
     "vite-plugin-mkcert": "^1.7.2",
     "vite-plugin-solid": "^2.2.6",
     "vitest": "^0.15.1"
-=======
-    "babel-preset-solid": "^1.1.5",
-    "jest": "^27.2.5",
-    "prettier": "^2.7.1",
-    "solid-testing-library": "^0.2.0",
-    "ts-jest": "^27.1.2",
-    "tslib": "^2.0.1",
-    "tsup": "^6.1.2",
-    "typescript": "^4.7.4",
-    "wait-for-expect": "^3.0.2"
->>>>>>> edeb21b2
   },
   "peerDependencies": {
     "solid-js": "^1.4.4"
