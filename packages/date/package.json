{
  "name": "@solid-primitives/date",
  "version": "2.0.1",
  "description": "Collection of reactive primitives and utility functions, providing easier ways to deal with dates in SolidJS",
  "author": "Damian Tarnawski @thetarnav <gthetarnav@gmail.com>",
  "license": "MIT",
  "homepage": "https://github.com/solidjs-community/solid-primitives/tree/main/packages/date",
  "repository": {
    "type": "git",
    "url": "git+https://github.com/solidjs-community/solid-primitives.git"
  },
  "primitive": {
    "name": "date",
    "stage": 3,
    "list": [
      "createDate",
      "createDateNow",
      "createTimeDifference",
      "createTimeDifferenceFromNow",
      "createTimeAgo",
      "createCountdown",
      "createCountdownFromNow"
    ],
    "category": "Utilities"
  },
  "files": [
    "dist"
  ],
  "private": false,
  "sideEffects": false,
  "type": "module",
  "main": "./dist/index.cjs",
  "module": "./dist/index.js",
  "types": "./dist/index.d.ts",
  "scripts": {
    "start": "vite serve dev",
    "dev": "vite serve dev",
    "build": "tsup",
    "test": "uvu -r solid-register",
    "test:watch": "watchlist src test -- npm test"
  },
  "keywords": [
    "date",
    "time",
    "solid",
    "primitives"
  ],
  "devDependencies": {
<<<<<<< HEAD
    "@solid-primitives/composites": "workspace:^1.1.0",
    "@solid-primitives/event-listener": "^1.6.1",
=======
    "@solid-primitives/composites": "^1.1.0",
    "@solid-primitives/event-listener": "^2.2.1",
>>>>>>> 8ac5322c
    "date-fns": "^2.29.1",
    "jsdom": "^20.0.0",
    "prettier": "^2.7.1",
    "solid-js": "1.5.0-beta.3",
    "solid-register": "^0.2.5",
    "tslib": "^2.4.0",
    "tsup": "^6.2.2",
    "typescript": "^4.7.4",
    "unocss": "^0.44.7",
    "uvu": "^0.5.6",
    "vite": "^3.0.7",
    "vite-plugin-solid": "^2.3.0",
    "watchlist": "^0.3.1"
  },
  "peerDependencies": {
    "solid-js": "^1.3.1"
  },
  "dependencies": {
<<<<<<< HEAD
    "@solid-primitives/memo": "^0.1.1",
    "@solid-primitives/timer": "workspace:^1.3.1",
    "@solid-primitives/utils": "^1.5.2"
=======
    "@solid-primitives/memo": "^1.0.1",
    "@solid-primitives/timer": "^1.3.1",
    "@solid-primitives/utils": "^3.0.1"
>>>>>>> 8ac5322c
  }
}<|MERGE_RESOLUTION|>--- conflicted
+++ resolved
@@ -46,13 +46,8 @@
     "primitives"
   ],
   "devDependencies": {
-<<<<<<< HEAD
-    "@solid-primitives/composites": "workspace:^1.1.0",
-    "@solid-primitives/event-listener": "^1.6.1",
-=======
     "@solid-primitives/composites": "^1.1.0",
     "@solid-primitives/event-listener": "^2.2.1",
->>>>>>> 8ac5322c
     "date-fns": "^2.29.1",
     "jsdom": "^20.0.0",
     "prettier": "^2.7.1",
@@ -71,14 +66,8 @@
     "solid-js": "^1.3.1"
   },
   "dependencies": {
-<<<<<<< HEAD
-    "@solid-primitives/memo": "^0.1.1",
-    "@solid-primitives/timer": "workspace:^1.3.1",
-    "@solid-primitives/utils": "^1.5.2"
-=======
     "@solid-primitives/memo": "^1.0.1",
     "@solid-primitives/timer": "^1.3.1",
     "@solid-primitives/utils": "^3.0.1"
->>>>>>> 8ac5322c
   }
 }