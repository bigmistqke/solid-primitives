{
  "name": "solid-primitives",
  "version": "0.50.0",
  "description": "A collection of high-quality, community contributed building blocks.",
  "main": "index.ts",
  "repository": "https://davedbase@github.com/davedbase/solid-primitives.git",
  "author": "David Di Biase <dave.dibiase@gmail.com>",
  "license": "MIT",
  "scripts": {
<<<<<<< HEAD
    "install": "lerna bootstrap --concurrency 4",
    "format": "prettier -w \"packages/**/*.{js,ts,json,css,tsx,jsx}\"",
    "ls": "lerna-script",
    "test": "lerna run test --concurrency 4"
=======
    "format": "prettier -w \"packages/**/*.{js,ts,json,css,tsx,jsx}\" \"utils/**/*.{js,ts,json,css,tsx,jsx}\"",
    "ls": "lerna-script"
>>>>>>> c162d5ec
  },
  "devDependencies": {
    "@types/jest": "27.0.1",
    "jest": "^26.6.3",
    "lerna": "^4.0.0",
    "lerna-script": "^1.4.0",
    "markdown-magic": "^2.5.2",
    "prettier": "^2.3.2",
    "solid-js": "1.1.4",
    "typescript": "^4.0.2"
  },
  "dependencies": {
    "@github-docs/frontmatter": "^1.3.1",
    "json-to-markdown-table": "^1.0.0"
  }
}<|MERGE_RESOLUTION|>--- conflicted
+++ resolved
@@ -7,15 +7,10 @@
   "author": "David Di Biase <dave.dibiase@gmail.com>",
   "license": "MIT",
   "scripts": {
-<<<<<<< HEAD
     "install": "lerna bootstrap --concurrency 4",
-    "format": "prettier -w \"packages/**/*.{js,ts,json,css,tsx,jsx}\"",
+    "format": "prettier -w \"packages/**/*.{js,ts,json,css,tsx,jsx}\" \"utils/**/*.{js,ts,json,css,tsx,jsx}\"",
     "ls": "lerna-script",
     "test": "lerna run test --concurrency 4"
-=======
-    "format": "prettier -w \"packages/**/*.{js,ts,json,css,tsx,jsx}\" \"utils/**/*.{js,ts,json,css,tsx,jsx}\"",
-    "ls": "lerna-script"
->>>>>>> c162d5ec
   },
   "devDependencies": {
     "@types/jest": "27.0.1",
