{
  "name": "solid-primitives",
  "version": "0.50.0",
  "description": "A collection of high-quality, community contributed building blocks.",
  "main": "index.ts",
  "repository": "https://davedbase@github.com/davedbase/solid-primitives.git",
  "author": "David Di Biase <dave.dibiase@gmail.com>",
  "license": "MIT",
  "scripts": {
<<<<<<< HEAD
    "install": "lerna bootstrap --concurrency 4 --no-ci",
    "format": "prettier -w \"packages/**/*.{js,ts,json,css,tsx,jsx}\"",
=======
    "install": "lerna bootstrap --concurrency 4",
    "format": "prettier -w \"packages/**/*.{js,ts,json,css,tsx,jsx}\" \"utils/**/*.{js,ts,json,css,tsx,jsx}\"",
>>>>>>> 0ddd056f
    "ls": "lerna-script",
    "build": "lerna run build --concurrency 4",
    "test": "lerna run test --concurrency 4"
  },
  "devDependencies": {
    "@types/jest": "27.0.1",
    "jest": "^26.6.3",
    "lerna": "^4.0.0",
    "lerna-script": "^1.4.0",
    "markdown-magic": "^2.5.2",
    "prettier": "^2.3.2",
    "solid-js": "1.1.4",
    "typescript": "^4.0.2"
  },
  "dependencies": {
    "@github-docs/frontmatter": "^1.3.1",
    "json-to-markdown-table": "^1.0.0"
  }
}<|MERGE_RESOLUTION|>--- conflicted
+++ resolved
@@ -7,13 +7,8 @@
   "author": "David Di Biase <dave.dibiase@gmail.com>",
   "license": "MIT",
   "scripts": {
-<<<<<<< HEAD
     "install": "lerna bootstrap --concurrency 4 --no-ci",
-    "format": "prettier -w \"packages/**/*.{js,ts,json,css,tsx,jsx}\"",
-=======
-    "install": "lerna bootstrap --concurrency 4",
     "format": "prettier -w \"packages/**/*.{js,ts,json,css,tsx,jsx}\" \"utils/**/*.{js,ts,json,css,tsx,jsx}\"",
->>>>>>> 0ddd056f
     "ls": "lerna-script",
     "build": "lerna run build --concurrency 4",
     "test": "lerna run test --concurrency 4"
